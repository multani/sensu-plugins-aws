#Change Log
This project adheres to [Semantic Versioning](http://semver.org/).

This CHANGELOG follows the format listed at [Keep A Changelog](http://keepachangelog.com/)

## UNRELEASED
### Added
- Added new AWS SES handler - handler-ses.rb
- Add metrics-ec2-filter to store node ids and count matching a given filter

## [1.0.0] - 2015-07-22

WARNING:  This release contains major breaking changes that will impact all users.  The flags used for access key and secret key have been standardized accross all plugins resulting in changed flags for the majority of plugins. The new flags are -a AWS_ACCESS_KEY and -k AWS_SECRET_KEY.

### Added
- EC2 node handler will now remove nodes terminated by a user
- Transitioned EC2 node handler from fog to aws sdk v2
- Allowed ignoring nil values returned from Cloudwatch in the check-rds plugin. Previously if Cloudwatch fell behind you would be alerted
- Added support for checking multiple ELB instances at once by passing a comma separated list of ELB instance names in metrics-elb-full.rb
<<<<<<< HEAD
- Added check-autoscaling-cpucredits.rb for checking T2 instances in autoscaling groups that are running low on CPU credits
- Updated the fog and aws-sdk gems to the latest versions to improve performance, reduce 3rd party gem dependencies, and add support for newer AWS features.
=======
- Add check-autoscaling-cpucredits.rb for checking T2 instances in autoscaling groups that are running low on CPU credits
- Check to alert on unlisted EIPs
>>>>>>> 935b3bf9

### Fixed
- Renamed autoscaling-instance-count-metrics.rb -> metrics-autoscaling-instance-count.rb to match our naming scheme
- Reworked check-rds-events.rb to avoid the ABCSize warning from rubocop
- Corrected the list of plugins / files in the readme
- Make ELB name a required flag for the metrics ELB plugins to prevent nil class errors when it isn't provided
- Properly document that all plugins default to us-east-1 unless the region flag is passed
- Fix the ELB metrics plugins to properly use the passed auth data
- Fixed the metrics-elb-full plugin to still add the ELB instance name when a graphite schema is appended
- Fixed all plugins to support passing the AWS access and secret keys from shell variables. Plugin help listed this as an option for all plugins, but the support wasn't actually there.

## [0.0.4] - 2015-07-05
### Added
- Added the ability to alert on un-snapshotted ebs volumes

## [0.0.3] - 2015-06-26
### Fixed
- Access key and secret key should be optional
- Added 3XX metric collection to the ELB metrics plugins
- Fixed the metric type for SurgeQueueLength ELB metrics
- Fixed logic for ec2 instance event inclusion

## [0.0.2] - 2015-06-02
### Fixed
- added binstubs

### Changed
- removed cruft from /lib

## [0.0.1] - 2015-05-21
### Added
- initial release<|MERGE_RESOLUTION|>--- conflicted
+++ resolved
@@ -7,6 +7,7 @@
 ### Added
 - Added new AWS SES handler - handler-ses.rb
 - Add metrics-ec2-filter to store node ids and count matching a given filter
+- Check to alert on unlisted EIPs
 
 ## [1.0.0] - 2015-07-22
 
@@ -17,13 +18,8 @@
 - Transitioned EC2 node handler from fog to aws sdk v2
 - Allowed ignoring nil values returned from Cloudwatch in the check-rds plugin. Previously if Cloudwatch fell behind you would be alerted
 - Added support for checking multiple ELB instances at once by passing a comma separated list of ELB instance names in metrics-elb-full.rb
-<<<<<<< HEAD
 - Added check-autoscaling-cpucredits.rb for checking T2 instances in autoscaling groups that are running low on CPU credits
 - Updated the fog and aws-sdk gems to the latest versions to improve performance, reduce 3rd party gem dependencies, and add support for newer AWS features.
-=======
-- Add check-autoscaling-cpucredits.rb for checking T2 instances in autoscaling groups that are running low on CPU credits
-- Check to alert on unlisted EIPs
->>>>>>> 935b3bf9
 
 ### Fixed
 - Renamed autoscaling-instance-count-metrics.rb -> metrics-autoscaling-instance-count.rb to match our naming scheme
